--- conflicted
+++ resolved
@@ -4,7 +4,7 @@
 import platform
 import subprocess
 
-<<<<<<< HEAD
+
 if platform.system() == "Windows":
     try:
         from pycaw.pycaw import AudioUtilities, ISimpleAudioVolume
@@ -12,9 +12,8 @@
         AudioUtilities = None
         ISimpleAudioVolume = None
         print('[!] Pycaw is not installed - volume control will be unavailable', )
-=======
->>>>>>> 68d3c407
 
+        
 def get_logger(name, level="INFO"):
     logging.basicConfig(
         filename="%s.log" % name,
@@ -56,7 +55,7 @@
 
     return to_min + (value_scale * to_span)
 
-<<<<<<< HEAD
+  
 def get_pycaw_volume_session():
     if platform.system() != 'Windows' or AudioUtilities is None:
         return
@@ -69,9 +68,8 @@
         except AttributeError:
             pass
     return session
-=======
->>>>>>> 68d3c407
 
+  
 def get_volume():
     subsys = platform.system()
     if subsys == "Darwin":
@@ -88,7 +86,6 @@
             pct = 50
         vol = interpolate(pct, 45, 100, -30, 0)
     elif subsys == "Windows":
-<<<<<<< HEAD
         volume_session = get_pycaw_volume_session()
         if not volume_session:
             vol = -15
@@ -96,9 +93,6 @@
             vol = interpolate(volume_session.GetMasterVolume(), 0, 1, -30, 0)
     else:
         # This system is not supported, whatever it is.
-=======
-        # Volume get is not managed under windows, let's set to a default volume
->>>>>>> 68d3c407
         vol = 50
     if vol == -30:
         return -144
